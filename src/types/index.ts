--- conflicted
+++ resolved
@@ -149,16 +149,15 @@
   silent?: boolean;
 
   /**
-<<<<<<< HEAD
    * Blueprints to use for deployment
    */
   blueprints?: Blueprint[];
-=======
+
+  /**
    * Force spawning a new process without checking for existing ones.
    * @default false
    */
   forceSpawn?: boolean;
->>>>>>> 8e6f77da
 }
 
 export type Config = Record<ConfigName, DeployConfig>;
